/*
 *  Licensed to the Apache Software Foundation (ASF) under one or more
 *  contributor license agreements.  See the NOTICE file distributed with
 *  this work for additional information regarding copyright ownership.
 *  The ASF licenses this file to You under the Apache License, Version 2.0
 *  (the "License"); you may not use this file except in compliance with
 *  the License.  You may obtain a copy of the License at
 *
 *      http://www.apache.org/licenses/LICENSE-2.0
 *
 *  Unless required by applicable law or agreed to in writing, software
 *  distributed under the License is distributed on an "AS IS" BASIS,
 *  WITHOUT WARRANTIES OR CONDITIONS OF ANY KIND, either express or implied.
 *  See the License for the specific language governing permissions and
 *  limitations under the License
 */

import scala.util.Properties

// Version settings
version in ThisBuild := Properties.envOrElse("VERSION", "0.0.0-dev") +
  (if ((isSnapshot in ThisBuild).value) "-SNAPSHOT" else "")
isSnapshot in ThisBuild := Properties.envOrElse("IS_SNAPSHOT","true").toBoolean
organization in ThisBuild := "org.apache.toree.kernel"
crossScalaVersions in ThisBuild := Seq("2.12.8", "2.11.12")
scalaVersion in ThisBuild := (crossScalaVersions in ThisBuild).value.head
Dependencies.sparkVersion in ThisBuild := {
  val envVar = "APACHE_SPARK_VERSION"
<<<<<<< HEAD
  val defaultVersion = "2.4.4"
=======
  val defaultVersion = "2.3.4"
>>>>>>> e7d244e6

  Properties.envOrNone(envVar) match {
    case None =>
      sLog.value.info(s"Using default Apache Spark version $defaultVersion!")
      defaultVersion
    case Some(version) =>
      sLog.value.info(s"Using Apache Spark version $version, provided from $envVar")
      version
  }
}

// Compiler settings
scalacOptions in ThisBuild ++= Seq(
  "-deprecation",
  "-unchecked",
  "-feature",
  "-Xfatal-warnings",
  "-language:reflectiveCalls"
//  "-target:jvm-1.6",
//  "-Xlint" // Scala 2.11.x only
)
// Java-based options for compilation (all tasks)
// NOTE: Providing a blank flag causes failures, only uncomment with options
//javacOptions in Compile ++= Seq(""),
// Java-based options for just the compile task
javacOptions in ThisBuild ++= Seq(
  "-Xlint:all",   // Enable all Java-based warnings
  "-Xlint:-path", // Suppress path warnings since we get tons of them
  "-Xlint:-options",
  "-Xlint:-processing",
  "-Werror",       // Treat warnings as errors
  "-source", "1.6",
  "-target", "1.6"
)
// Options provided to forked JVMs through sbt, based on our .jvmopts file
javaOptions in ThisBuild ++= Seq(
  "-Xms1024M", "-Xmx4096M", "-Xss2m", "-XX:MaxPermSize=1024M",
  "-XX:ReservedCodeCacheSize=256M", "-XX:+TieredCompilation",
  "-XX:+CMSClassUnloadingEnabled",
  "-XX:+UseConcMarkSweepGC", "-XX:+HeapDumpOnOutOfMemoryError"
)
// Add additional test option to show time taken per test
testOptions in (ThisBuild, Test) += Tests.Argument("-oDF")
// Build-wide dependencies
resolvers in ThisBuild  ++= Seq(
  "Apache Snapshots" at "http://repository.apache.org/snapshots/",
  "Typesafe repository" at "http://repo.typesafe.com/typesafe/releases/",
  "Jitpack" at "https://jitpack.io",
  "bintray-sbt-plugins" at "http://dl.bintray.com/sbt/sbt-plugin-releases"
)
updateOptions in ThisBuild := updateOptions.value.withCachedResolution(true)
libraryDependencies in ThisBuild ++= Seq(
  Dependencies.scalaTest % "test",
  Dependencies.mockito % "test",
  Dependencies.jacksonDatabind % "test"
)

// Publish settings
pgpPassphrase in ThisBuild := Some(Properties.envOrElse("GPG_PASSWORD","").toArray)
publishTo in ThisBuild := {
  if (isSnapshot.value)
    Some("Apache Staging Repo" at "https://repository.apache.org/content/repositories/snapshots/")
  else
    Some("Apache Staging Repo" at "https://repository.apache.org/content/repositories/staging/")
}
mappings in packageBin in ThisBuild := Seq(
  file("LICENSE") -> "LICENSE",
  file("NOTICE") -> "NOTICE"
)
licenses in ThisBuild := Seq("Apache 2" -> url("http://www.apache.org/licenses/LICENSE-2.0.txt"))
pomExtra in ThisBuild := {
  <parent>
    <groupId>org.apache</groupId>
    <artifactId>apache</artifactId>
    <version>23</version>
  </parent>
  <url>http://toree.incubator.apache.org/</url>
  <scm>
    <url>git@github.com:apache/incubator-toree.git</url>
    <connection>scm:git:git@github.com:apache/incubator-toree.git</connection>
    <developerConnection>
      scm:git:https://gitbox.apache.org/repos/asf/incubator-toree.git
    </developerConnection>
    <tag>HEAD</tag>
  </scm>
}
credentials in ThisBuild+= Credentials(Path.userHome / ".ivy2" / ".credentials")

// Project structure

/** Root Toree project. */
lazy val root = (project in file("."))
  .settings(name := "toree", crossScalaVersions := Nil)
  .aggregate(
    macros,protocol,plugins,communication,kernelApi,client,scalaInterpreter,sqlInterpreter,kernel
  )
  .dependsOn(
    macros,protocol,communication,kernelApi,client,scalaInterpreter,sqlInterpreter,kernel
  )

/**
  * Project representing macros in Scala that must be compiled separately from
  * any other project using them.
  */
lazy val macros = (project in file("macros"))
  .settings(name := "toree-macros")

/**
  * Project representing the IPython kernel message protocol in Scala. Used
  * by the client and kernel implementations.
  */
lazy val protocol = (project in file("protocol"))
  .settings(name := "toree-protocol")
  .dependsOn(macros)

/**
  * Project representing base plugin system for the Toree infrastructure.
  */
lazy val plugins = (project in file("plugins"))
  .settings(name := "toree-plugins")
  .dependsOn(macros)

/**
  * Project representing forms of communication used as input/output for the
  * client/kernel.
  */
lazy val communication = (project in file("communication"))
  .settings(name := "toree-communication")
  .dependsOn(macros, protocol)

/**
* Project representing the kernel-api code used by the Spark Kernel. Others can
* import this to implement their own magics and plugins.
*/
lazy val kernelApi = (project in file("kernel-api"))
  .settings(name := "toree-kernel-api")
  .dependsOn(macros, plugins)

/**
* Project representing the client code for connecting to the kernel backend.
*/
lazy val client = (project in file("client"))
  .settings(name := "toree-client")
  .dependsOn(macros, protocol, communication)

/**
* Project represents the scala interpreter used by the Spark Kernel.
*/
lazy val scalaInterpreter = (project in file("scala-interpreter"))
  .settings(name := "toree-scala-interpreter")
  .dependsOn(plugins, protocol, kernelApi)

/**
* Project represents the SQL interpreter used by the Spark Kernel.
*/
lazy val sqlInterpreter = (project in file("sql-interpreter"))
  .settings(name := "toree-sql-interpreter")
  .dependsOn(plugins, protocol, kernelApi, scalaInterpreter)

/**
* Project representing the kernel code for the Spark Kernel backend.
*/
lazy val kernel = (project in file("kernel"))
  .settings(name := "toree-kernel")
  .dependsOn(
    macros % "test->test;compile->compile",
    protocol % "test->test;compile->compile",
    communication % "test->test;compile->compile",
    kernelApi % "test->test;compile->compile",
    scalaInterpreter % "test->test;compile->compile",
    sqlInterpreter % "test->test;compile->compile"
  )

// Root project settings
enablePlugins(ScalaUnidocPlugin)
scalacOptions in (ScalaUnidoc, unidoc) ++= Seq(
  "-Ymacro-expand:none",
  "-skip-packages", Seq(
    "akka",
    "scala"
  ).mkString(":"),
  "-no-link-warnings" // Suppresses problems with Scaladoc @throws links
)

libraryDependencies ++= Dependencies.sparkAll.value
unmanagedResourceDirectories in Compile += { baseDirectory.value / "dist/toree-legal" }

assemblyShadeRules in assembly := Seq(
  ShadeRule.rename("org.clapper.classutil.**" -> "shadeclapper.@0").inAll,
  ShadeRule.rename("org.objectweb.asm.**" -> "shadeasm.@0").inAll
)

assemblyMergeStrategy in assembly := {
  case "module-info.class" => MergeStrategy.discard
  case x =>
    val oldStrategy = (assemblyMergeStrategy in assembly).value
    oldStrategy(x)
}

test in assembly := {}
assemblyOption in assembly := (assemblyOption in assembly).value.copy(includeScala = false)
aggregate in assembly := false<|MERGE_RESOLUTION|>--- conflicted
+++ resolved
@@ -22,15 +22,11 @@
   (if ((isSnapshot in ThisBuild).value) "-SNAPSHOT" else "")
 isSnapshot in ThisBuild := Properties.envOrElse("IS_SNAPSHOT","true").toBoolean
 organization in ThisBuild := "org.apache.toree.kernel"
-crossScalaVersions in ThisBuild := Seq("2.12.8", "2.11.12")
+crossScalaVersions in ThisBuild := Seq("2.12.12")
 scalaVersion in ThisBuild := (crossScalaVersions in ThisBuild).value.head
 Dependencies.sparkVersion in ThisBuild := {
   val envVar = "APACHE_SPARK_VERSION"
-<<<<<<< HEAD
-  val defaultVersion = "2.4.4"
-=======
-  val defaultVersion = "2.3.4"
->>>>>>> e7d244e6
+  val defaultVersion = "3.0.0"
 
   Properties.envOrNone(envVar) match {
     case None =>
