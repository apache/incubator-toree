--- conflicted
+++ resolved
@@ -99,13 +99,8 @@
         logger.debug("Using default constructor for class " + className)
         Class
           .forName(className)
-<<<<<<< HEAD
           // https://docs.oracle.com/javase/9/docs/api/java/lang/Class.html#newInstance--
           .getDeclaredConstructor().newInstance().asInstanceOf[Interpreter]
-=======
-          .getDeclaredConstructor()
-          .newInstance().asInstanceOf[Interpreter]
->>>>>>> 1ea2a1d7
     }
 
   }
